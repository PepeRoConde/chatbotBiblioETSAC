--- conflicted
+++ resolved
@@ -273,7 +273,35 @@
   note = {Consultado o 19 de decembro de 2025}
 }
 
-<<<<<<< HEAD
+@misc{mit-license,
+title = {{The MIT License}},
+author = {{Open Source Initiative}},
+howpublished = {\url{https://opensource.org/licenses/MIT}},
+year = {2024},
+note = {Accedido: 2024}
+}
+@misc{apache-license,
+title = {{Apache License, Version 2.0}},
+author = {{Apache Software Foundation}},
+howpublished = {\url{https://www.apache.org/licenses/LICENSE-2.0}},
+year = {2024},
+note = {Accedido: 2024}
+}
+@misc{bsd-license,
+title = {{The 3-Clause BSD License}},
+author = {{Open Source Initiative}},
+howpublished = {\url{https://opensource.org/licenses/BSD-3-Clause}},
+year = {2024},
+note = {Accedido: 2024}
+}
+@misc{psf-license,
+title = {{Python Software Foundation License}},
+author = {{Python Software Foundation}},
+howpublished = {\url{https://docs.python.org/3/license.html}},
+year = {2024},
+note = {Accedido: 2024}
+}
+
 @inproceedings{reimers-2019-sentencebert,
   title        = {Sentence-BERT: Sentence Embeddings using Siamese BERT-Networks},
   author       = {Reimers, Nils and Gurevych, Iryna},
@@ -297,33 +325,4 @@
   year    = {2025},
   url     = {https://github.com/langchain-ai/langchain-community/blob/befdf57ea8301647acf1fe0c3793d2eba28e35ab/libs/community/langchain_community/vectorstores/faiss.py},
   note    = {Línea 387},
-=======
-@misc{mit-license,
-title = {{The MIT License}},
-author = {{Open Source Initiative}},
-howpublished = {\url{https://opensource.org/licenses/MIT}},
-year = {2024},
-note = {Accedido: 2024}
-}
-@misc{apache-license,
-title = {{Apache License, Version 2.0}},
-author = {{Apache Software Foundation}},
-howpublished = {\url{https://www.apache.org/licenses/LICENSE-2.0}},
-year = {2024},
-note = {Accedido: 2024}
-}
-@misc{bsd-license,
-title = {{The 3-Clause BSD License}},
-author = {{Open Source Initiative}},
-howpublished = {\url{https://opensource.org/licenses/BSD-3-Clause}},
-year = {2024},
-note = {Accedido: 2024}
-}
-@misc{psf-license,
-title = {{Python Software Foundation License}},
-author = {{Python Software Foundation}},
-howpublished = {\url{https://docs.python.org/3/license.html}},
-year = {2024},
-note = {Accedido: 2024}
->>>>>>> d227a1a7
 }